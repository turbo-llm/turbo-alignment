# Byte-compiled / optimized / DLL files
__pycache__/
*.py[cod]
*$py.class
i
# C extensions
*.so
.DS_Store

# Distribution / packaging
.Python
build/
develop-eggs/
dist/
downloads/
eggs/
.idea/
experimentation.py
*.pt
*.png
lib/
results/
plots*/
lib64/
parts/
sample/
checkpoint/
sdist/
var/
wandb/
wheels/
*.egg-info/
.installed.cfg
*.egg
*.py~
MANIFEST

*.manifest
*.spec

# Installer logs
pip-log.txt
pip-delete-this-directory.txt

# Unit test / coverage reports
htmlcov/
.tox/
.coverage
.coverage.*
.cache
nosetests.xml
coverage.xml
*.cover
.hypothesis/
.pytest_cache/
!tests/fixtures/models/llama2_tiny_multimodal_clip_mlp/projections/modality_adapters.pt

# Translations
*.mo
*.pot

# Django stuff:
*.log
local_settings.py
db.sqlite3

train_output/

# Flask stuff:
instance/
.webassets-cache

# Scrapy stuff:
.scrapy

# Sphinx documentation
docs/_build/

# PyBuilder
target/

# Jupyter Notebook
.ipynb_checkpoints

# pyenv
.python-version

# celery beat schedule file
celerybeat-schedule

# SageMath parsed files
*.sage.py

# Environments
.env
.venv
env/
venv/
ENV/
env.bak/
venv.bak/
default_tb/

# Spyder project settings
.spyderproject
.spyproject

# Rope project settings
.ropeproject

# mkdocs documentation
/site

# mypy
.mypy_cache/

./data/
.sa-key
.checkpoints/.history
.history
.vscode

<<<<<<< HEAD

=======
bin/
>>>>>>> 1167a340
presets/<|MERGE_RESOLUTION|>--- conflicted
+++ resolved
@@ -120,9 +120,5 @@
 .history
 .vscode
 
-<<<<<<< HEAD
-
-=======
 bin/
->>>>>>> 1167a340
 presets/