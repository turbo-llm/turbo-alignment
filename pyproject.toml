[tool.poetry]
name = "turbo-alignment"
packages = [
    { include = "turbo_alignment" },
]
version = "0.0.4"
description = "turbo-alignment repository"
authors = ["T Mega Alignment Team <n.surnachev@tcsbank.ru>" ]
readme = "README.md"
repository = "https://github.com/turbo-llm/turbo-alignment"
keywords = ["alignment", "llm", "dpo", "ppo", "rlhf"]


[tool.poetry.dependencies]
python = "^3.10"
<<<<<<< HEAD
transformers = ">=4.44"
=======
transformers = "4.48"
>>>>>>> 0de639ef
peft = "0.8.2"
typer ="^0.9.0"
wandb ="^0.15.3"
scipy = "^1.1.0"
torch = "2.3.1"
numpy = "^1.21"
tomlkit ="^0.11.8"
platformdirs ="^3.5.3"
loguru ="^0.7.0"
sentencepiece ="^0.1.99"
bitsandbytes ="^0.41.1"
einops ="^0.6.1"
hvac ="^1.1.1"
python-dotenv ="^1.0.0"
sentence-transformers ="^2.2.2"
protobuf ="^3.20.0"
rouge-score ="^0.1.2"
ftfy ="^6.1.1"
iopath ="^0.1.10"
jupyter ="^1.0.0"
evaluate ="^0.4.1"
wheel ="^0.42.0"
datasets ="^2.18.0"
pydantic-settings ="^2.2.1"
pydantic ="^2.7.0"
langchain-huggingface = "^0.0.3"
clearml = "^1.16.4"
cached-path = "^1.6.3"
timm = "^0.9.7"
pytorchvideo = "^0.1.5"
torchaudio = "^2.0.2"
soundfile = "^0.12.1"
albumentations = "^1.3.1"
opencv-python = "^4.10.0.84"
boto3 = "1.35.26"

faiss-gpu = { version = "^1.7.2", optional = true }
deepspeed = { version = "0.12", optional = true }
accelerate = { version = "0.29.0", optional = true }
vllm = {version = "0.5.3", optional = true}
<<<<<<< HEAD
liger-kernel-nightly = {version = "^0.4.0.dev20241109021846", optional = true}
=======
liger-kernel = {version = "0.5.2", optional = true}
>>>>>>> 0de639ef


[tool.poetry.dev-dependencies]
coverage = "^7.2.7"
pytest = "^7.3.2"
black = "^23.3.0"
isort = "^5.12.0"
unify = "^0.5"
mypy = "^1.3.0"
flake8 = "^6.0.0"
pylint = "^2.17.4"
pylint-gitlab = "^1.2.0"
pydantic-core = "^2.18.2"
annotated-types = "^0.6.0"

[tool.poetry.extras]
deepspeed = ["deepspeed", "accelerate"]
<<<<<<< HEAD
gpu = ["faiss-gpu", "xformers", "vllm", "liger-kernel-nightly"]
=======
gpu = ["faiss-gpu", "xformers", "vllm", "liger-kernel"]
>>>>>>> 0de639ef

[build-system]
requires = ["poetry-core>=1.0.0"]
build-backend = "poetry.core.masonry.api"<|MERGE_RESOLUTION|>--- conflicted
+++ resolved
@@ -13,11 +13,7 @@
 
 [tool.poetry.dependencies]
 python = "^3.10"
-<<<<<<< HEAD
-transformers = ">=4.44"
-=======
 transformers = "4.48"
->>>>>>> 0de639ef
 peft = "0.8.2"
 typer ="^0.9.0"
 wandb ="^0.15.3"
@@ -58,11 +54,7 @@
 deepspeed = { version = "0.12", optional = true }
 accelerate = { version = "0.29.0", optional = true }
 vllm = {version = "0.5.3", optional = true}
-<<<<<<< HEAD
-liger-kernel-nightly = {version = "^0.4.0.dev20241109021846", optional = true}
-=======
 liger-kernel = {version = "0.5.2", optional = true}
->>>>>>> 0de639ef
 
 
 [tool.poetry.dev-dependencies]
@@ -80,11 +72,7 @@
 
 [tool.poetry.extras]
 deepspeed = ["deepspeed", "accelerate"]
-<<<<<<< HEAD
-gpu = ["faiss-gpu", "xformers", "vllm", "liger-kernel-nightly"]
-=======
 gpu = ["faiss-gpu", "xformers", "vllm", "liger-kernel"]
->>>>>>> 0de639ef
 
 [build-system]
 requires = ["poetry-core>=1.0.0"]
