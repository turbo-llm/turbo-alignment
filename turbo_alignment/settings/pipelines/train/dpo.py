from typing import Any

from pydantic import field_validator

from turbo_alignment.constants import TRAINER_LOGS_FOLDER
from turbo_alignment.settings.cherry_pick import ChatCherryPickSettings
from turbo_alignment.settings.datasets.pair_preference import (
    PairPreferenceMultiDatasetSettings,
)
from turbo_alignment.settings.pipelines.train.base import BaseTrainExperimentSettings
<<<<<<< HEAD
from turbo_alignment.trainers.dpo import DPOTrainingArguments
=======
from turbo_alignment.settings.tf.trainer import TrainerSettings


class DPOLossesType(str, Enum):
    SIGMOID = 'sigmoid'
    SIGMOID_WITH_MARGIN = 'sigmoid_with_margin'
    HINGE = 'hinge'
    IPO = 'ipo'
    KTO = 'kto'
    SLIC_HF = 'slic_hf'
    CPO = 'cpo'
    ORPO = 'orpo'
    SIMPO = 'simpo'
    APO_ZERO = 'apo_zero'
    APO_DOWN = 'apo_down'
    ASFT = 'asft'
    DPOP = 'dpop'
    NCA_PAIR = 'nca_pair'


class DPOLossSettings(ExtraFieldsNotAllowedBaseModel):
    loss_type: DPOLossesType
    beta: float = 0.1


class KTOLossSettings(DPOLossSettings):
    loss_type: Literal[DPOLossesType.KTO]


class SigmoidLossSettings(DPOLossSettings):
    loss_type: Literal[DPOLossesType.SIGMOID]
    label_smoothing: float = 0


class SigmoidLossWithMarginSettings(DPOLossSettings):
    loss_type: Literal[DPOLossesType.SIGMOID_WITH_MARGIN]


class HingeLossSettings(DPOLossSettings):
    loss_type: Literal[DPOLossesType.HINGE]
    norm: bool = True


class IPOLossSettings(DPOLossSettings):
    loss_type: Literal[DPOLossesType.IPO]


class CPOLossSettings(DPOLossSettings):
    loss_type: Literal[DPOLossesType.CPO]
    norm: bool = True


class SlicHfLossSettings(DPOLossSettings):
    loss_type: Literal[DPOLossesType.SLIC_HF]
    delta: float = 1.0
    lam: float = 0.1
    norm: bool = False


class SimPOLossSettings(DPOLossSettings):
    loss_type: Literal[DPOLossesType.SIMPO]
    gamma: float = 0.1


class ORPOLossSettings(DPOLossSettings):
    loss_type: Literal[DPOLossesType.ORPO]


class ASFTLossSettings(DPOLossSettings):
    loss_type: Literal[DPOLossesType.ASFT]


class APOZeroLossSettings(DPOLossSettings):
    loss_type: Literal[DPOLossesType.APO_ZERO]


class APODownLossSettings(DPOLossSettings):
    loss_type: Literal[DPOLossesType.APO_DOWN]


class DPOPLossSettings(DPOLossSettings):
    loss_type: Literal[DPOLossesType.DPOP]
    lam: float = 0.1


class NCAPairLossSettings(DPOLossSettings):
    loss_type: Literal[DPOLossesType.NCA_PAIR]


class SyncRefModelSettings(ExtraFieldsNotAllowedBaseModel):
    sync_ref_model: bool = False
    alpha: float = 1.0
    sync_steps: int = 1


class DPOTrainerSettings(TrainerSettings):
    loss_settings: (
        SigmoidLossSettings
        | HingeLossSettings
        | IPOLossSettings
        | KTOLossSettings
        | CPOLossSettings
        | ORPOLossSettings
        | ASFTLossSettings
        | SimPOLossSettings
        | SlicHfLossSettings
        | SigmoidLossWithMarginSettings
        | APOZeroLossSettings
        | APODownLossSettings
        | DPOPLossSettings
        | NCAPairLossSettings
    )
    sync_ref_settings: SyncRefModelSettings
    use_ref_model: bool = True
    use_sft_model: bool = False
    average_log_prob: bool = Field(default=False, description='Normalize log probability by length or not')
>>>>>>> 762322da


class DPOTrainExperimentSettings(BaseTrainExperimentSettings):
    train_dataset_settings: PairPreferenceMultiDatasetSettings
    val_dataset_settings: PairPreferenceMultiDatasetSettings

    trainer_settings: DPOTrainerSettings

<<<<<<< HEAD
    training_arguments: DPOTrainingArguments

    @field_validator('training_arguments', mode='before')
    def create_training_arguments(cls, values: dict[str, Any]) -> DPOTrainingArguments:
        return DPOTrainingArguments(**values, output_dir=TRAINER_LOGS_FOLDER, report_to=[])
=======
    cherry_pick_settings: ChatCherryPickSettings | None = None
>>>>>>> 762322da
<|MERGE_RESOLUTION|>--- conflicted
+++ resolved
@@ -8,140 +8,17 @@
     PairPreferenceMultiDatasetSettings,
 )
 from turbo_alignment.settings.pipelines.train.base import BaseTrainExperimentSettings
-<<<<<<< HEAD
 from turbo_alignment.trainers.dpo import DPOTrainingArguments
-=======
-from turbo_alignment.settings.tf.trainer import TrainerSettings
-
-
-class DPOLossesType(str, Enum):
-    SIGMOID = 'sigmoid'
-    SIGMOID_WITH_MARGIN = 'sigmoid_with_margin'
-    HINGE = 'hinge'
-    IPO = 'ipo'
-    KTO = 'kto'
-    SLIC_HF = 'slic_hf'
-    CPO = 'cpo'
-    ORPO = 'orpo'
-    SIMPO = 'simpo'
-    APO_ZERO = 'apo_zero'
-    APO_DOWN = 'apo_down'
-    ASFT = 'asft'
-    DPOP = 'dpop'
-    NCA_PAIR = 'nca_pair'
-
-
-class DPOLossSettings(ExtraFieldsNotAllowedBaseModel):
-    loss_type: DPOLossesType
-    beta: float = 0.1
-
-
-class KTOLossSettings(DPOLossSettings):
-    loss_type: Literal[DPOLossesType.KTO]
-
-
-class SigmoidLossSettings(DPOLossSettings):
-    loss_type: Literal[DPOLossesType.SIGMOID]
-    label_smoothing: float = 0
-
-
-class SigmoidLossWithMarginSettings(DPOLossSettings):
-    loss_type: Literal[DPOLossesType.SIGMOID_WITH_MARGIN]
-
-
-class HingeLossSettings(DPOLossSettings):
-    loss_type: Literal[DPOLossesType.HINGE]
-    norm: bool = True
-
-
-class IPOLossSettings(DPOLossSettings):
-    loss_type: Literal[DPOLossesType.IPO]
-
-
-class CPOLossSettings(DPOLossSettings):
-    loss_type: Literal[DPOLossesType.CPO]
-    norm: bool = True
-
-
-class SlicHfLossSettings(DPOLossSettings):
-    loss_type: Literal[DPOLossesType.SLIC_HF]
-    delta: float = 1.0
-    lam: float = 0.1
-    norm: bool = False
-
-
-class SimPOLossSettings(DPOLossSettings):
-    loss_type: Literal[DPOLossesType.SIMPO]
-    gamma: float = 0.1
-
-
-class ORPOLossSettings(DPOLossSettings):
-    loss_type: Literal[DPOLossesType.ORPO]
-
-
-class ASFTLossSettings(DPOLossSettings):
-    loss_type: Literal[DPOLossesType.ASFT]
-
-
-class APOZeroLossSettings(DPOLossSettings):
-    loss_type: Literal[DPOLossesType.APO_ZERO]
-
-
-class APODownLossSettings(DPOLossSettings):
-    loss_type: Literal[DPOLossesType.APO_DOWN]
-
-
-class DPOPLossSettings(DPOLossSettings):
-    loss_type: Literal[DPOLossesType.DPOP]
-    lam: float = 0.1
-
-
-class NCAPairLossSettings(DPOLossSettings):
-    loss_type: Literal[DPOLossesType.NCA_PAIR]
-
-
-class SyncRefModelSettings(ExtraFieldsNotAllowedBaseModel):
-    sync_ref_model: bool = False
-    alpha: float = 1.0
-    sync_steps: int = 1
-
-
-class DPOTrainerSettings(TrainerSettings):
-    loss_settings: (
-        SigmoidLossSettings
-        | HingeLossSettings
-        | IPOLossSettings
-        | KTOLossSettings
-        | CPOLossSettings
-        | ORPOLossSettings
-        | ASFTLossSettings
-        | SimPOLossSettings
-        | SlicHfLossSettings
-        | SigmoidLossWithMarginSettings
-        | APOZeroLossSettings
-        | APODownLossSettings
-        | DPOPLossSettings
-        | NCAPairLossSettings
-    )
-    sync_ref_settings: SyncRefModelSettings
-    use_ref_model: bool = True
-    use_sft_model: bool = False
-    average_log_prob: bool = Field(default=False, description='Normalize log probability by length or not')
->>>>>>> 762322da
 
 
 class DPOTrainExperimentSettings(BaseTrainExperimentSettings):
     train_dataset_settings: PairPreferenceMultiDatasetSettings
     val_dataset_settings: PairPreferenceMultiDatasetSettings
 
-    trainer_settings: DPOTrainerSettings
+    cherry_pick_settings: ChatCherryPickSettings | None = None
 
-<<<<<<< HEAD
     training_arguments: DPOTrainingArguments
 
     @field_validator('training_arguments', mode='before')
     def create_training_arguments(cls, values: dict[str, Any]) -> DPOTrainingArguments:
-        return DPOTrainingArguments(**values, output_dir=TRAINER_LOGS_FOLDER, report_to=[])
-=======
-    cherry_pick_settings: ChatCherryPickSettings | None = None
->>>>>>> 762322da
+        return DPOTrainingArguments(**values, output_dir=TRAINER_LOGS_FOLDER, report_to=[])