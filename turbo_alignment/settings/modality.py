--- conflicted
+++ resolved
@@ -40,9 +40,5 @@
     C_ABSTRACTOR = 'c_abstractor'
     ATTENTION_POOLING = 'attention_pooling'
     TOP_K_ATTENTION_POOLING = 'top_k_attention_pooling'
-<<<<<<< HEAD
     THRESHOLD_SELECTOR = 'threshold_selector'
-=======
-    THRESHOLD_SELECTOR = 'threshold_selector'
-    TOP_K_ATTENTION_POOLING_WITH_N_HEADS = 'top_k_attention_pooling_with_n_heads'
->>>>>>> 1167a340
+    TOP_K_ATTENTION_POOLING_WITH_N_HEADS = 'top_k_attention_pooling_with_n_heads'