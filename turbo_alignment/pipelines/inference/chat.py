from typing import Generator

import torch
from accelerate import Accelerator
from transformers import PreTrainedTokenizerBase

from turbo_alignment.common.tf.loaders import load_model, load_tokenizer
from turbo_alignment.generators.base import BaseGenerator
from turbo_alignment.generators.chat import ChatGenerator
from turbo_alignment.pipelines.inference.base import BaseInferenceStrategy
from turbo_alignment.settings.model import PreTrainedAdaptersModelSettings
from turbo_alignment.settings.pipelines.inference.chat import (
    ChatInferenceExperimentSettings,
)


class ChatInferenceStrategy(BaseInferenceStrategy[ChatInferenceExperimentSettings]):
    def _get_single_inference_settings(
        self, experiment_settings: ChatInferenceExperimentSettings, accelerator: Accelerator
    ) -> Generator[tuple[PreTrainedTokenizerBase, BaseGenerator, str, dict], None, None]:
        save_file_id = 0

        for model_inference_settings in experiment_settings.inference_settings:
            tokenizer = load_tokenizer(
                model_inference_settings.tokenizer_settings,
                model_inference_settings.model_settings,
            )

            if model_inference_settings.use_vllm:
<<<<<<< HEAD
                try:
                    import vllm
                except ImportError as exc:
                    raise exc
=======
                import vllm
                from vllm.lora.request import LoRARequest
>>>>>>> e75a7eb5

                from turbo_alignment.generators.vllm_chat import VLLMChatGenerator

                lora_request: LoRARequest | None = None
                enable_lora: bool = False

                if isinstance(model_inference_settings.model_settings, PreTrainedAdaptersModelSettings):
                    lora_request = LoRARequest('adapter', 1, str(model_inference_settings.model_settings.adapter_path))
                    enable_lora = True

                model = vllm.LLM(
                    model=model_inference_settings.model_settings.model_path.absolute().as_posix(),
                    dtype='bfloat16',
                    tensor_parallel_size=model_inference_settings.tensor_parallel_size,
                    enable_lora=enable_lora,
                )

            else:
                model = load_model(model_inference_settings.model_settings, tokenizer)
                model = (
                    accelerator.prepare_model(model, device_placement=True, evaluation_mode=True)
                    if torch.cuda.is_available()
                    else model.to('cpu')  # type: ignore[attr-defined]
                )

            for generation_settings in model_inference_settings.generation_settings:
                generator_kwargs = {
                    'model': model,
                    'tokenizer': tokenizer,
                    'transformers_settings': generation_settings.transformers_settings,
                    'custom_generation_settings': generation_settings.custom_settings,
                    'batch': model_inference_settings.batch,
                }
                generator = (
                    ChatGenerator(
                        **generator_kwargs,
                        accelerator=accelerator,
                    )
                    if not model_inference_settings.use_vllm
                    else VLLMChatGenerator(
                        **generator_kwargs,
                        lora_request=lora_request,
                    )
                )

                parameters_to_save = {
                    'model_settings': model_inference_settings.model_settings.dict(),
                    'generation_settings': generation_settings.dict(),
                }

                save_file_id += 1

                yield tokenizer, generator, f'single_inference_{save_file_id}.jsonl', parameters_to_save<|MERGE_RESOLUTION|>--- conflicted
+++ resolved
@@ -27,15 +27,8 @@
             )
 
             if model_inference_settings.use_vllm:
-<<<<<<< HEAD
-                try:
-                    import vllm
-                except ImportError as exc:
-                    raise exc
-=======
                 import vllm
                 from vllm.lora.request import LoRARequest
->>>>>>> e75a7eb5
 
                 from turbo_alignment.generators.vllm_chat import VLLMChatGenerator
 
