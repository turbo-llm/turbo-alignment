--- conflicted
+++ resolved
@@ -29,10 +29,7 @@
     ASFTLossSettings,
     CPOLossSettings,
     DPOLossesType,
-<<<<<<< HEAD
-=======
     DPOPLossSettings,
->>>>>>> 880f77f0
     HingeLossSettings,
     IPOLossSettings,
     KTOLossSettings,
