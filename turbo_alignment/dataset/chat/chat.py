--- conflicted
+++ resolved
@@ -7,15 +7,23 @@
 import numpy as np
 import numpy.typing as npt
 import torch
-from src.common.data.io import read_jsonl
-from src.common.logging import get_project_logger
-from src.constants import DISABLE_LOSS_LABEL
-from src.dataset.base import AlignmentDataset
-from src.dataset.chat.models import ChatDatasetRecord, ChatMessage, ChatMessageRole
-from src.dataset.registry import ChatDatasetTypeRegistry
-from src.settings.datasets.base import DatasetSourceSettings, DatasetStrategy
-from src.settings.datasets.chat import ChatDatasetSettings
 from transformers import PreTrainedTokenizerBase
+
+from turbo_alignment.common.data.io import read_jsonl
+from turbo_alignment.common.logging import get_project_logger
+from turbo_alignment.constants import DISABLE_LOSS_LABEL
+from turbo_alignment.dataset.base import AlignmentDataset
+from turbo_alignment.dataset.chat.models import (
+    ChatDatasetRecord,
+    ChatMessage,
+    ChatMessageRole,
+)
+from turbo_alignment.dataset.registry import ChatDatasetTypeRegistry
+from turbo_alignment.settings.datasets.base import (
+    DatasetSourceSettings,
+    DatasetStrategy,
+)
+from turbo_alignment.settings.datasets.chat import ChatDatasetSettings
 
 from .conversation import Conversation
 
@@ -37,10 +45,12 @@
             self._read()
 
     @overload
-    def __tokenize(self, inputs: str) -> npt.NDArray[np.int64]: ...
+    def __tokenize(self, inputs: str) -> npt.NDArray[np.int64]:
+        ...
 
     @overload
-    def __tokenize(self, inputs: list[str]) -> np.ndarray: ...
+    def __tokenize(self, inputs: list[str]) -> np.ndarray:
+        ...
 
     def __tokenize(self, inputs):
         return self.tokenizer(
@@ -48,8 +58,8 @@
             add_special_tokens=False,
             padding=False,
             truncation=False,
-            return_tensors="np",
-        )["input_ids"]
+            return_tensors='np',
+        )['input_ids']
 
     def __keep_end(
         self,
@@ -75,7 +85,7 @@
 
             left_bound = i
 
-        raise ValueError("Can't trim dialogue to fit all requirements")
+        raise ValueError('Can\'t trim dialogue to fit all requirements')
 
     def __keep_start(
         self,
@@ -84,9 +94,7 @@
         inference: bool,
         max_tokens: int | None = None,
     ) -> tuple[int, int]:
-        for i, (message, end_index) in enumerate(
-            zip(conversation.messages[::-1], replicas_cum_len[::-1])
-        ):
+        for i, (message, end_index) in enumerate(zip(conversation.messages[::-1], replicas_cum_len[::-1])):
             if self.settings.only_answer_loss:
                 if inference and message.role == ChatMessageRole.BOT:
                     continue
@@ -96,7 +104,7 @@
             if max_tokens is None or end_index < max_tokens:
                 return 0, len(replicas_cum_len) - i
 
-        raise ValueError("Can't trim dialogue to fit all requirements")
+        raise ValueError('Can\'t trim dialogue to fit all requirements')
 
     def __truncate(
         self,
@@ -105,6 +113,15 @@
         inference: bool,
         max_tokens: int | None,
     ) -> tuple[int, int]:
+        '''
+        truncate dialogue to fit all requirements:
+        - cumulative tokens num is less than max_tokens
+        - keep dialogue end or start according to settings
+        - remove bot's messages from dialog end at inference
+        - remove user's messages from dialog end at non inference (training)
+
+        returns [first_message_index, last_message_index]
+        '''
         if self.settings.keep_end:
             return self.__keep_end(
                 conversation=conversation,
@@ -139,8 +156,7 @@
 
         bot_prefix_tokens = role_prefix_tokens[ChatMessageRole.BOT]
         max_tokens = (
-            self.settings.max_tokens_count
-            - (len(bot_prefix_tokens) if inference else 1)
+            self.settings.max_tokens_count - (len(bot_prefix_tokens) if inference else 1)
             if self.settings.max_tokens_count is not None
             else None
         )
@@ -158,20 +174,16 @@
         )
 
         if not inference and right_bound - left_bound < 2:
-            raise ValueError("Less than two messages left after truncation")
+            raise ValueError('Less than two messages left after truncation')
         if (
             inference
             and left_bound == 0
             and right_bound == 1  # если при инференсе остался только системный промпт
             and conversation.messages[0].role == ChatMessageRole.SYSTEM
         ):
-            raise ValueError("Less than two messages left after truncation")
-        if not inference and self._all_loss_disabled(
-            conversation.messages[left_bound:right_bound]
-        ):
-            raise ValueError(
-                "No messages with enabled loss were left after truncations"
-            )
+            raise ValueError('Less than two messages left after truncation')
+        if not inference and self._all_loss_disabled(conversation.messages[left_bound:right_bound]):
+            raise ValueError('No messages with enabled loss were left after truncations')
 
         if random_cut:
             bot_indices = [
@@ -181,29 +193,15 @@
             ]
             right_bound = random.choice(bot_indices) if bot_indices else right_bound
 
-<<<<<<< HEAD
-        input_ids = np.array([self.tokenizer.bos_token_id])
-        labels = np.array([DISABLE_LOSS_LABEL])
-        response_mask = np.array([0])
-=======
         input_ids = np.array([])
         labels = np.array([])
->>>>>>> 2b9f206b
 
         truncated_conversation_messages = conversation.messages[left_bound:right_bound]
         truncated_tokenized_replicas = tokenized_replicas[left_bound:right_bound]
 
-        if (
-            self.source.system_prompt is not None
-            and self.settings.keep_end
-            and left_bound != 0
-        ):
-            truncated_conversation_messages = [
-                conversation.messages[0]
-            ] + truncated_conversation_messages
-            truncated_tokenized_replicas = [
-                truncated_tokenized_replicas[0]
-            ] + truncated_tokenized_replicas
+        if self.source.system_prompt is not None and self.settings.keep_end and left_bound != 0:
+            truncated_conversation_messages = [conversation.messages[0]] + truncated_conversation_messages
+            truncated_tokenized_replicas = [truncated_tokenized_replicas[0]] + truncated_tokenized_replicas
 
         for ind, (message, tokenized_replica) in enumerate(
             zip(
@@ -212,40 +210,12 @@
             )
         ):
             prefix_tokens = role_prefix_tokens[message.role]
-            extra_tokens_len = (
-                1
-                + len(prefix_tokens)
-                + len(suffix_tokens)
-                + (len(bot_prefix_tokens) if inference else 1)
-            )
-            # If the last user's message is longer than max_tokens_count -
-            # slice the start of this message
-            # (assuming that the task is stated at the begging of the message.
-            # Seems to be true after a glance on several such messages)
+            merged_replica = np.concatenate((prefix_tokens, tokenized_replica, suffix_tokens))
+            input_ids = np.concatenate((input_ids, merged_replica))
+
             if (
-                False
-                and len(truncated_tokenized_replicas) == 1
-                and len(tokenized_replica) + extra_tokens_len
-                > self.settings.max_tokens_count
-            ):
-                tokenized_replica = tokenized_replica[
-                    : self.settings.max_tokens_count - extra_tokens_len
-                ]
-
-            merged_replica = np.concatenate(
-                (prefix_tokens, tokenized_replica, suffix_tokens)
-            )
-            input_ids = np.concatenate((input_ids, merged_replica))
-
-            if (
-                (
-                    self.settings.only_last_replica_loss
-                    and ind != right_bound - left_bound - 1
-                )
-                or (
-                    self.settings.only_answer_loss
-                    and message.role != ChatMessageRole.BOT
-                )
+                (self.settings.only_last_replica_loss and ind != right_bound - left_bound - 1)
+                or (self.settings.only_answer_loss and message.role != ChatMessageRole.BOT)
                 or message.disable_loss
             ):
                 replica_labels = np.full(merged_replica.shape, DISABLE_LOSS_LABEL)
@@ -258,52 +228,14 @@
                     )
                 )
             labels = np.concatenate((labels, replica_labels))
-            if ind == len(truncated_tokenized_replicas) - 1:
-                response_mask = np.concatenate(
-                    [
-                        response_mask,
-                        np.zeros_like(prefix_tokens),
-                        np.ones_like(tokenized_replica),
-                        np.ones_like(suffix_tokens),
-                    ]
-                )
-            else:
-                response_mask = np.concatenate(
-                    [response_mask, np.zeros_like(merged_replica)]
-                )
 
         if inference:
             input_ids = np.concatenate((input_ids, bot_prefix_tokens))
-            labels = np.concatenate(
-                (labels, np.full(bot_prefix_tokens.shape, DISABLE_LOSS_LABEL))
-            )
-            response_mask = np.concatenate(
-                [response_mask, np.zeros_like(bot_prefix_tokens)]
-            )
+            labels = np.concatenate((labels, np.full(bot_prefix_tokens.shape, DISABLE_LOSS_LABEL)))
         else:
             input_ids = np.append(input_ids, self.tokenizer.eos_token_id)
             labels = np.append(labels, DISABLE_LOSS_LABEL)
-            response_mask = np.append(response_mask, 0)
-
-        assert len(input_ids) == len(labels) and len(labels) == len(response_mask), (
-            len(input_ids),
-            len(labels),
-            len(response_mask),
-        )
-        if self.settings.check_max_len_enforced:
-            assert len(input_ids) <= self.settings.max_tokens_count, (
-                len(input_ids),
-                self.settings.max_tokens_count,
-            )
-
-<<<<<<< HEAD
-        return (
-            input_ids,
-            labels,
-            response_mask,
-            conversation.get_prompt_repr(left_bound, right_bound),
-        )
-=======
+
         # FIXME
         start_replica_token_id = role_prefix_tokens[ChatMessageRole.BOT][0].item()
 
@@ -319,7 +251,6 @@
         labels = np.concatenate((np.array([DISABLE_LOSS_LABEL]), labels))
 
         return input_ids, labels, conversation.get_prompt_repr(left_bound, right_bound)
->>>>>>> 2b9f206b
 
     def _encode(
         self,
@@ -327,22 +258,15 @@
         inference: bool,
         random_cut: bool,
     ) -> list[dict[str, Any] | None]:
-        conversations = [
-            Conversation(system_prompt=self.source.system_prompt, messages=r.messages)
-            for r in records
-        ]
-
-        logger.info(f"Tokenizing dataset {self.source.name}")
-        tokenized_replicas = self.__tokenize(
-            [m.content for c in conversations for m in c.messages]
-        )
+        conversations = [Conversation(system_prompt=self.source.system_prompt, messages=r.messages) for r in records]
+
+        logger.info(f'Tokenizing dataset {self.source.name}')
+        tokenized_replicas = self.__tokenize([m.content for c in conversations for m in c.messages])
 
         tokenized_conversations = []
         offset = 0
         for c in conversations:
-            tokenized_conversations.append(
-                [tokenized_replicas[offset + i] for i in range(len(c.messages))]
-            )
+            tokenized_conversations.append([tokenized_replicas[offset + i] for i in range(len(c.messages))])
             offset += len(c.messages)
 
         role_prefix_tokens = {
@@ -354,17 +278,13 @@
             for role in ChatMessageRole
         }
         # TODO: what if suffix is empty?
-        suffix_tokens = self.__tokenize(self.settings.prompt_template.suffix_template)[
-            0
-        ]
-
-        logger.info(f"Postprocessing tokenized data in {self.source.name}")
+        suffix_tokens = self.__tokenize(self.settings.prompt_template.suffix_template)[0]
+
+        logger.info(f'Postprocessing tokenized data in {self.source.name}')
         output: list[dict[str, Any] | None] = []
-        for record, conversation, tokenized_replicas in zip(
-            records, conversations, tokenized_conversations
-        ):
+        for record, conversation, tokenized_replicas in zip(records, conversations, tokenized_conversations):
             try:
-                input_ids, labels, response_mask, prompt = self._truncate_and_merge(
+                input_ids, labels, prompt = self._truncate_and_merge(
                     conversation=conversation,
                     tokenized_replicas=tokenized_replicas,
                     role_prefix_tokens=role_prefix_tokens,
@@ -375,24 +295,18 @@
 
             except ValueError as ex:
                 output.append(None)
-                logger.warning(f"Sample dropped: {ex}")
+                logger.warning(f'Sample dropped: {ex}')
                 continue
 
             encoded_record: dict[str, Any] = {
                 # 'id': record.id, FIXME: dont work with collators
-                "input_ids": torch.LongTensor(input_ids),
-                "labels": torch.LongTensor(labels),
-                "response_mask": torch.LongTensor(response_mask),
-                "attention_mask": torch.ones(input_ids.shape, dtype=torch.int64),
+                'input_ids': torch.LongTensor(input_ids),
+                'labels': torch.LongTensor(labels),
+                'attention_mask': torch.ones(input_ids.shape, dtype=torch.int64),
             }
             if inference:
                 encoded_record.update(
-                    {
-                        "prompt": prompt,
-                        "id": record.id,
-                        "messages": record.messages,
-                        "meta": record.meta,
-                    }
+                    {'prompt': prompt, 'id': record.id, 'messages': record.messages, 'meta': record.meta}
                 )
 
             output.append(encoded_record)
@@ -401,11 +315,13 @@
 
     @staticmethod
     @overload
-    def _read_records(records: Path) -> list[ChatDatasetRecord]: ...
+    def _read_records(records: Path) -> list[ChatDatasetRecord]:
+        ...
 
     @staticmethod
     @overload
-    def _read_records(records: list[dict]) -> list[ChatDatasetRecord]: ...
+    def _read_records(records: list[dict]) -> list[ChatDatasetRecord]:
+        ...
 
     @staticmethod
     def _read_records(records) -> list[ChatDatasetRecord]:
@@ -418,9 +334,7 @@
 
 @ChatDatasetTypeRegistry.register(DatasetStrategy.TRAIN)
 class TrainChatDataset(ChatDataset):
-    def convert_records(
-        self, records: list[ChatDatasetRecord]
-    ) -> list[dict[str, Any] | None]:
+    def convert_records(self, records: list[ChatDatasetRecord]) -> list[dict[str, Any] | None]:
         return self._encode(records, inference=False, random_cut=False)
 
 
@@ -436,11 +350,7 @@
     ) -> None:
         self._random_cut = random_cut
 
-        super().__init__(
-            source=source, settings=settings, tokenizer=tokenizer, read=read
-        )
-
-    def convert_records(
-        self, records: list[ChatDatasetRecord]
-    ) -> list[dict[str, Any] | None]:
+        super().__init__(source=source, settings=settings, tokenizer=tokenizer, read=read)
+
+    def convert_records(self, records: list[ChatDatasetRecord]) -> list[dict[str, Any] | None]:
         return self._encode(records, inference=True, random_cut=self._random_cut)