--- conflicted
+++ resolved
@@ -56,9 +56,6 @@
     model_settings: PreTrainedModelSettings,
     tokenizer: PreTrainedTokenizerBase,
 ) -> PreTrainedModel:
-<<<<<<< HEAD
-    if model_settings.liger_kernels_settings is not None:
-=======
     # pylint: disable=import-error
     if model_settings.liger_kernels_settings is not None and is_package_available('liger-kernel'):
         from liger_kernel.transformers import (
@@ -67,7 +64,6 @@
             apply_liger_kernel_to_qwen2,
         )
 
->>>>>>> 0de639ef
         apply_liger_kernel_to_llama(
             rope=model_settings.liger_kernels_settings.use_rope,
             cross_entropy=model_settings.liger_kernels_settings.use_cross_entropy,
@@ -102,12 +98,8 @@
     if model_settings.transformers_settings.load_in_8bit:
         model = prepare_model_for_int8_training(model)
 
-<<<<<<< HEAD
-    # model.resize_token_embeddings(len(tokenizer))
-=======
     if model_settings.resize_token_embeddings:
         model.resize_token_embeddings(len(tokenizer))
->>>>>>> 0de639ef
 
     if model_settings.embeddings_initialization_strategy is not None:
         with torch.no_grad():
